--- conflicted
+++ resolved
@@ -31,15 +31,9 @@
     }
 }
 
-<<<<<<< HEAD
-=======
-shadowJar {
-    mergeServiceFiles()
-}
-
->>>>>>> dabcf1f0
 // Allow reflective access by Kryo to normally closed Java internals.
 // This is used for testing equality, but also for building automatic Kryo (de)serializers.
+// Until we use the Java module system (add module-info.java) we also need to add these same flags to non-test runs.
 test {
     jvmArgs = ['--add-opens=java.base/java.io=ALL-UNNAMED',
                '--add-opens=java.base/java.time=ALL-UNNAMED',
