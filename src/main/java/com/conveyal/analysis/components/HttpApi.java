package com.conveyal.analysis.components;

import com.conveyal.analysis.AnalysisServerException;
import com.conveyal.r5.SoftwareVersion;
import com.conveyal.analysis.UserPermissions;
import com.conveyal.analysis.components.eventbus.ErrorEvent;
import com.conveyal.analysis.components.eventbus.EventBus;
import com.conveyal.analysis.components.eventbus.HttpApiEvent;
import com.conveyal.analysis.controllers.HttpController;
import com.conveyal.analysis.util.JsonUtil;
import com.conveyal.file.FileStorage;
import com.fasterxml.jackson.databind.node.ObjectNode;
import org.apache.commons.fileupload.FileUploadException;
import org.slf4j.Logger;
import org.slf4j.LoggerFactory;
import spark.Request;
import spark.Response;

import java.io.IOException;
import java.time.Duration;
import java.time.Instant;
import java.util.HashMap;
import java.util.List;
import java.util.Map;

import static com.conveyal.analysis.AnalysisServerException.Type.BAD_REQUEST;
import static com.conveyal.analysis.AnalysisServerException.Type.RUNTIME;
import static com.conveyal.analysis.AnalysisServerException.Type.UNAUTHORIZED;
import static com.conveyal.analysis.AnalysisServerException.Type.UNKNOWN;

/**
 * This Component is a web server that serves up our HTTP API endpoints, both to the UI and to the workers.
 * It must be supplied with a list of HttpController instances implementing the endpoints.
 */
public class HttpApi implements Component {

    private static final Logger LOG = LoggerFactory.getLogger(HttpApi.class);

    // These "attributes" are attached to an incoming HTTP request with String keys, making them available in handlers
    private static final String REQUEST_START_TIME_ATTRIBUTE = "requestStartTime";
    public static final String USER_PERMISSIONS_ATTRIBUTE = "permissions";

    public interface Config {
        boolean offline (); // TODO remove this parameter, use different Components types instead
        int serverPort ();
    }

    private final FileStorage fileStorage;
    private final Authentication authentication;
    private final EventBus eventBus;
    private final Config config;

    private final spark.Service sparkService;
    private final List<HttpController> httpControllers;

    public HttpApi (
            FileStorage fileStorage,
            Authentication authentication,
            EventBus eventBus,
            Config config,
            List<HttpController> httpControllers
    ){
        this.fileStorage = fileStorage;
        this.authentication = authentication;
        this.eventBus = eventBus;
        this.config = config;
        this.httpControllers = httpControllers;

        sparkService = configureSparkService();
        for (HttpController httpController : httpControllers) {
            httpController.registerEndpoints(sparkService);
        }
    }

    private spark.Service configureSparkService () {
        // Set up Spark, the HTTP framework wrapping Jetty, including the port on which it will listen for connections.
        LOG.info("Analysis server will listen for HTTP connections on port {}.", config.serverPort());
        spark.Service sparkService = spark.Service.ignite();
        sparkService.port(config.serverPort());

        // Specify actions to take before the main logic of handling each HTTP request.
        sparkService.before((req, res) -> {
            // Record when the request started, so we can measure elapsed response time.
            req.attribute(REQUEST_START_TIME_ATTRIBUTE, Instant.now());

            // Don't require authentication to view the main page, or for internal API endpoints contacted by workers.
            // FIXME those internal endpoints should be hidden from the outside world by the reverse proxy.
            //       Or now with non-static Spark we can run two HTTP servers on different ports.

            // Set CORS headers, to allow requests to this API server from any page.
            res.header("Access-Control-Allow-Origin", "*");

            // The default MIME type is JSON. This will be overridden by the few controllers that do not return JSON.
            res.type("application/json");

            // Do not require authentication for internal API endpoints contacted by workers or for OPTIONS requests.
            String method = req.requestMethod();
            String pathInfo = req.pathInfo();
            boolean authorize = pathInfo.startsWith("/api") && !"OPTIONS".equalsIgnoreCase(method);
            if (authorize) {
                // Determine which user is sending the request, and which permissions that user has.
                // This method throws an exception if the user cannot be authenticated.
                UserPermissions userPermissions = authentication.authenticate(req);
                // Store the resulting permissions object in the request so it can be examined by any handler.
                req.attribute(USER_PERMISSIONS_ATTRIBUTE, userPermissions);
            }
        });

        sparkService.after((req, res) -> {
            // Firing an event after the request allows us to report the response time,
            // but may fail to record requests experiencing authentication problems.
            Instant requestStartTime = req.attribute(REQUEST_START_TIME_ATTRIBUTE);
            Duration elapsed = Duration.between(requestStartTime, Instant.now());
            eventBus.send(new HttpApiEvent(req.requestMethod(), res.status(), req.pathInfo(), elapsed.toMillis())
                    .forUser(UserPermissions.from(req)));
        });

        // Handle CORS preflight requests (which are OPTIONS requests).
        sparkService.options("/*", (req, res) -> {
            res.header("Access-Control-Allow-Methods", "GET,PUT,POST,DELETE,OPTIONS");
            res.header("Access-Control-Allow-Credentials", "true");
            res.header("Access-Control-Allow-Headers", "Accept,Authorization,Content-Type,Origin," +
                    "X-Requested-With,Content-Length,X-Conveyal-Access-Group"
            );
            return "OK";
        });

        // Allow client to fetch information about the backend build version.
        sparkService.get(
                "/version",
                (Request req, Response res) -> SoftwareVersion.instance,
                JsonUtil.objectMapper::writeValueAsString
        );

        // Can we consolidate all these exception handlers and get rid of the hard-wired "BAD_REQUEST" parameters?

        sparkService.exception(AnalysisServerException.class, (e, request, response) -> {
<<<<<<< HEAD
            // Include a stack trace, except when the error is known to be about unauthenticated or unauthorized access,
            // in which case we don't want to leak information about the server to people scanning it for weaknesses.
            if (e.type == AnalysisServerException.Type.UNAUTHORIZED ||
                e.type == AnalysisServerException.Type.FORBIDDEN
            ){
                ObjectNode body = JsonUtil.objectNode()
                    .put("type", e.type.toString())
                    .put("message", e.message);

                response.status(e.httpCode);
                response.type("application/json");
                response.body(JsonUtil.toJsonString(body));
            } else {
                respondToException(e, request, response, e.type, e.message, e.httpCode);
            }
=======
            respondToException(e, request, response, e.type, e.message, e.httpCode);
>>>>>>> 747aa44a
        });

        sparkService.exception(IOException.class, (e, request, response) -> {
            respondToException(e, request, response, BAD_REQUEST, e.toString(), 400);
        });

        sparkService.exception(FileUploadException.class, (e, request, response) -> {
            respondToException(e, request, response, BAD_REQUEST, e.toString(), 400);
        });

        sparkService.exception(NullPointerException.class, (e, request, response) -> {
            respondToException(e, request, response, UNKNOWN, e.toString(), 400);
        });

        sparkService.exception(RuntimeException.class, (e, request, response) -> {
            respondToException(e, request, response, RUNTIME, e.toString(), 400);
        });

        return sparkService;
    }

    private void respondToException(Exception e, Request request, Response response,
                                    AnalysisServerException.Type type, String message, int code) {

        // Stacktrace in ErrorEvent reused below to avoid repeatedly generating String of stacktrace.
        ErrorEvent errorEvent = new ErrorEvent(e, request.pathInfo());
        eventBus.send(errorEvent.forUser(request.attribute(USER_PERMISSIONS_ATTRIBUTE)));

<<<<<<< HEAD
        ObjectNode body = JsonUtil.objectNode()
                .put("type", type.toString())
                .put("message", message)
                .put("stackTrace", errorEvent.stackTrace);

=======
        JSONObject body = new JSONObject();
        body.put("type", type.toString());
        body.put("message", message);
        // Include a stack trace except when the error is known to be about unauthenticated or unauthorized access,
        // in which case we don't want to leak information about the server to people scanning it for weaknesses.
        if (type != AnalysisServerException.Type.UNAUTHORIZED && type != AnalysisServerException.Type.FORBIDDEN) {
            body.put("stackTrace", errorEvent.stackTrace);
        }
>>>>>>> 747aa44a
        response.status(code);
        response.type("application/json");
        response.body(JsonUtil.toJsonString(body));
    }

    // Maybe this should be done or called with a JVM shutdown hook
    public void shutDown () {
        sparkService.stop();
    }

}<|MERGE_RESOLUTION|>--- conflicted
+++ resolved
@@ -24,6 +24,7 @@
 import java.util.Map;
 
 import static com.conveyal.analysis.AnalysisServerException.Type.BAD_REQUEST;
+import static com.conveyal.analysis.AnalysisServerException.Type.FORBIDDEN;
 import static com.conveyal.analysis.AnalysisServerException.Type.RUNTIME;
 import static com.conveyal.analysis.AnalysisServerException.Type.UNAUTHORIZED;
 import static com.conveyal.analysis.AnalysisServerException.Type.UNKNOWN;
@@ -135,25 +136,7 @@
         // Can we consolidate all these exception handlers and get rid of the hard-wired "BAD_REQUEST" parameters?
 
         sparkService.exception(AnalysisServerException.class, (e, request, response) -> {
-<<<<<<< HEAD
-            // Include a stack trace, except when the error is known to be about unauthenticated or unauthorized access,
-            // in which case we don't want to leak information about the server to people scanning it for weaknesses.
-            if (e.type == AnalysisServerException.Type.UNAUTHORIZED ||
-                e.type == AnalysisServerException.Type.FORBIDDEN
-            ){
-                ObjectNode body = JsonUtil.objectNode()
-                    .put("type", e.type.toString())
-                    .put("message", e.message);
-
-                response.status(e.httpCode);
-                response.type("application/json");
-                response.body(JsonUtil.toJsonString(body));
-            } else {
-                respondToException(e, request, response, e.type, e.message, e.httpCode);
-            }
-=======
             respondToException(e, request, response, e.type, e.message, e.httpCode);
->>>>>>> 747aa44a
         });
 
         sparkService.exception(IOException.class, (e, request, response) -> {
@@ -182,22 +165,15 @@
         ErrorEvent errorEvent = new ErrorEvent(e, request.pathInfo());
         eventBus.send(errorEvent.forUser(request.attribute(USER_PERMISSIONS_ATTRIBUTE)));
 
-<<<<<<< HEAD
         ObjectNode body = JsonUtil.objectNode()
                 .put("type", type.toString())
-                .put("message", message)
-                .put("stackTrace", errorEvent.stackTrace);
+                .put("message", message);
 
-=======
-        JSONObject body = new JSONObject();
-        body.put("type", type.toString());
-        body.put("message", message);
         // Include a stack trace except when the error is known to be about unauthenticated or unauthorized access,
         // in which case we don't want to leak information about the server to people scanning it for weaknesses.
-        if (type != AnalysisServerException.Type.UNAUTHORIZED && type != AnalysisServerException.Type.FORBIDDEN) {
+        if (type != UNAUTHORIZED && type != FORBIDDEN) {
             body.put("stackTrace", errorEvent.stackTrace);
         }
->>>>>>> 747aa44a
         response.status(code);
         response.type("application/json");
         response.body(JsonUtil.toJsonString(body));
