--- conflicted
+++ resolved
@@ -98,12 +98,6 @@
             String pathInfo = req.pathInfo();
             boolean authorize = pathInfo.startsWith("/api") && !"OPTIONS".equalsIgnoreCase(method);
             if (authorize) {
-<<<<<<< HEAD
-                // Determine which user is sending the request, and which permissions that user has. This method throws
-                // an error if the user cannot be authenticated.
-                UserPermissions user = authentication.authenticate(req);
-                LOG.info("{} {} by user {} in access group {}", method, pathInfo, user.email, user.accessGroup);
-=======
                 // Determine which user is sending the request, and which permissions that user has.
                 // This method throws an exception if the user cannot be authenticated.
                 // Store the resulting permissions object in the request so it can be examined by any handler.
@@ -111,8 +105,7 @@
                 req.attribute(USER_PERMISSIONS_ATTRIBUTE, userPermissions);
                 // TODO stop using these two separate attributes, and use the permissions object directly
                 req.attribute(USER_EMAIL_ATTRIBUTE, userPermissions.email);
-                req.attribute(USER_GROUP_ATTRIBUTE, userPermissions.groups.iterator().next());
->>>>>>> a7fd4114
+                req.attribute(USER_GROUP_ATTRIBUTE, userPermissions.accessGroup);
             }
         });
 
