package com.conveyal.r5.publish;

import com.conveyal.gtfs.validator.service.GeoUtils;
import com.conveyal.r5.analyst.LittleEndianIntOutputStream;
import com.conveyal.r5.analyst.WebMercatorGridPointSet;
import com.conveyal.r5.analyst.cluster.TaskStatistics;
import com.conveyal.r5.profile.FastRaptorWorker;
import com.conveyal.r5.profile.PathWithTimes;
import com.conveyal.r5.profile.StreetMode;
import com.conveyal.r5.profile.Path;
import com.conveyal.r5.profile.RaptorState;
import com.conveyal.r5.profile.RaptorWorker;
import com.conveyal.r5.streets.LinkedPointSet;
import com.conveyal.r5.streets.PointSetTimes;
import com.conveyal.r5.streets.StreetRouter;
import com.conveyal.r5.streets.VertexStore;
import com.conveyal.r5.transit.TransportNetwork;
import com.google.common.io.LittleEndianDataOutputStream;
import com.vividsolutions.jts.geom.Coordinate;
import gnu.trove.iterator.TIntIntIterator;
import gnu.trove.map.TIntIntMap;
import gnu.trove.map.TObjectIntMap;
import gnu.trove.map.hash.TObjectIntHashMap;
import org.geotools.geometry.jts.JTS;
import org.geotools.referencing.CRS;
import org.geotools.referencing.crs.DefaultGeographicCRS;
import org.opengis.referencing.crs.CoordinateReferenceSystem;
import org.opengis.referencing.operation.TransformException;
import org.slf4j.Logger;
import org.slf4j.LoggerFactory;

import java.io.BufferedOutputStream;
import java.io.DataOutputStream;
import java.io.IOException;
import java.io.OutputStream;
import java.util.*;

/**
 * Compute a static site result for a single origin.
 */
public class StaticComputer implements Runnable {
    private static final Logger LOG = LoggerFactory.getLogger(StaticComputer.class);
    private StaticSiteRequest.PointRequest req;
    private TransportNetwork network;
    private TaskStatistics taskStatistics;

    /** Compute the origin specified by x and y (relative to the request origin). Provide a network with the scenario pre-applied. */
    public StaticComputer (StaticSiteRequest.PointRequest req, TransportNetwork network, TaskStatistics ts) {
        this.req = req;
        this.network = network;
        this.taskStatistics = ts;
    }

    // This completes the implementation of the Runnable interface so a StaticComputer can be run in a thread.
    public void run () {
        // dump the times in the described format. They're small enough to keep in memory for now.
        try {
            OutputStream os = StaticDataStore.getOutputStream(req.request, req.x + "/" + req.y + ".dat", "application/octet-stream");
            write(os, true);
            os.close();
        } catch (Exception e) {
            LOG.error("Error saving origin data", e);
        }
    }

    // This does the main calculations for a single origin point.
    // It then writes out the travel times to all grid cells near the origin (walking or biking on-street) followed by
    // the travel times to every reached stop in the network.
    // TODO rename and/or refactor to reduce side effects (pull computation out of writing logic).
    public void write (OutputStream os, boolean saveAllStates) throws IOException {
        WebMercatorGridPointSet points = network.gridPointSet;
        double lat = points.pixelToLat(points.north + req.y);
        double lon = points.pixelToLon(points.west + req.x);

        // Perform street search to find transit stops and non-transit times.
        StreetRouter sr = new StreetRouter(network.streetLayer);
        sr.distanceLimitMeters = 2000;
        sr.setOrigin(lat, lon);
        sr.dominanceVariable = StreetRouter.State.RoutingVariable.DISTANCE_MILLIMETERS;
        sr.route();

        // Get the travel times to all stops reached in the initial on-street search. Convert distances to speeds.
        TIntIntMap accessTimes = sr.getReachedStops();
        for (TIntIntIterator it = accessTimes.iterator(); it.hasNext();) {
            it.advance();
            it.setValue(it.value() / (int) (req.request.request.walkSpeed * 1000));
        }

        // Create a new Raptor Worker.
        // Tell it that we want a travel time to each stop by leaving the point set parameter null.
<<<<<<< HEAD
        FastRaptorWorker worker = new FastRaptorWorker(network.transitLayer, req.request.request, accessTimes);
        worker.saveAllStates = saveAllStates;
=======
        RaptorWorker worker = new RaptorWorker(network.transitLayer, null, req.request.request);
        // Also tell it to retain all the intermediate states rather than just the travel times, so we can draw paths.
        worker.saveAllStates = true;
>>>>>>> 4fb47364

        // Run the main RAPTOR algorithm to find paths and travel times to all stops in the network.
        int[][] transitTravelTimes = worker.route();

        long nonTransitStart = System.currentTimeMillis();

        // Get non-transit times: a pointset around the search origin.
        // FIXME we should not be using hard-coded grid sizes to allow different grid zoom levels.
        WebMercatorGridPointSet subPointSet = new WebMercatorGridPointSet(WebMercatorGridPointSet.DEFAULT_ZOOM,
                points.west + req.x - 20, points.north + req.y - 20, 41, 41);
        LinkedPointSet subLinked = new LinkedPointSet(network.linkedGridPointSet, subPointSet);
        PointSetTimes nonTransitTimes = subLinked.eval(sr::getTravelTimeToVertex);

        long outputStart = System.currentTimeMillis();
        LOG.info("Sampling non-transit times took {}s", (outputStart - nonTransitStart) / 1000.0);

        LittleEndianIntOutputStream out = new LittleEndianIntOutputStream(new BufferedOutputStream(os));

        // First write out the values for nearby pixels
        out.writeInt(20);

        int previous = 0;
        for (int time : nonTransitTimes.travelTimes) {
            if (time == Integer.MAX_VALUE) time = -1;

            out.writeInt(time - previous);
            previous = time;
        }

        int iterations = transitTravelTimes.length;
        int stops = transitTravelTimes[0].length;

        // number of stops
        out.writeInt(stops);
        // number of iterations
        out.writeInt(iterations);

        double sum = 0;

        for (int stop = 0; stop < stops; stop++) {
            int prev = 0;
            int prevPath = 0;
            int maxPathIdx = 0;
            int previousInVehicleTravelTime = 0;
            int previousWaitTime = 0;

            TObjectIntMap<Path> paths = new TObjectIntHashMap<>();
            List<Path> pathList = new ArrayList<>();

            for (int iter = 0; iter < iterations; iter++) {
                // advance past states that are not included in averages
                //while (!worker.includeInAverages.get(stateIteration)) stateIteration++;

                int time = transitTravelTimes[iter][stop];
                if (time == Integer.MAX_VALUE) time = -1;
                else time /= 60;

                out.writeInt(time - prev);
                prev = time;

                if (worker.saveAllStates) {
<<<<<<< HEAD
                    RaptorState state = worker.statesEachIteration.get(iter);
                    int inVehicleTravelTime = state.nonTransferInVehicleTravelTime[stop] / 60;
=======
                    RaptorState state = worker.statesEachIteration.get(stateIteration);
                    int inVehicleTravelTime = state.inVehicleTravelTime[stop] / 60;
>>>>>>> 4fb47364
                    out.writeInt(inVehicleTravelTime - previousInVehicleTravelTime);
                    previousInVehicleTravelTime = inVehicleTravelTime;

                    int waitTime = state.nonTransferWaitTime[stop] / 60;
                    out.writeInt(waitTime - previousWaitTime);
                    previousWaitTime = waitTime;

                    if (inVehicleTravelTime + waitTime > time && time != -1) {
                        LOG.info("Wait and in vehicle travel time greater than total time");
                    }

                    // write out which path to use, delta coded
                    int pathIdx = -1;

                    // only compute a path if this stop was reached
                    if (state.bestNonTransferTimes[stop] != RaptorWorker.UNREACHED) {
                        // TODO reuse pathwithtimes?
                        Path path = new Path(state, stop);
                        if (!paths.containsKey(path)) {
                            paths.put(path, maxPathIdx++);
                            pathList.add(path);
                        }

                        pathIdx = paths.get(path);
                    }

                    out.writeInt(pathIdx - prevPath);
                    prevPath = pathIdx;
                } else {
                    out.writeInt(-1); // In vehicle time
                    out.writeInt(-1); // Walk time
                    out.writeInt(-1); // path index
                }
            }

            sum += pathList.size();

            // write the paths
            out.writeInt(pathList.size());
            for (Path path : pathList) {
                out.writeInt(path.patterns.length);

                for (int i = 0; i < path.patterns.length; i++) {
                    out.writeInt(path.boardStops[i]);
                    out.writeInt(path.patterns[i]);
                    out.writeInt(path.alightStops[i]);
                }
            }
        }

        out.flush();

        LOG.info("Writing output to broker took {}s", (System.currentTimeMillis() - outputStart) / 1000.0);
        LOG.info("Average of {} paths per destination stop", sum / stops);
    }

}<|MERGE_RESOLUTION|>--- conflicted
+++ resolved
@@ -88,14 +88,10 @@
 
         // Create a new Raptor Worker.
         // Tell it that we want a travel time to each stop by leaving the point set parameter null.
-<<<<<<< HEAD
         FastRaptorWorker worker = new FastRaptorWorker(network.transitLayer, req.request.request, accessTimes);
+        // Also tell it to retain all the intermediate states rather than just the travel times, so we can draw paths.
         worker.saveAllStates = saveAllStates;
-=======
-        RaptorWorker worker = new RaptorWorker(network.transitLayer, null, req.request.request);
-        // Also tell it to retain all the intermediate states rather than just the travel times, so we can draw paths.
-        worker.saveAllStates = true;
->>>>>>> 4fb47364
+
 
         // Run the main RAPTOR algorithm to find paths and travel times to all stops in the network.
         int[][] transitTravelTimes = worker.route();
@@ -157,13 +153,9 @@
                 prev = time;
 
                 if (worker.saveAllStates) {
-<<<<<<< HEAD
                     RaptorState state = worker.statesEachIteration.get(iter);
                     int inVehicleTravelTime = state.nonTransferInVehicleTravelTime[stop] / 60;
-=======
-                    RaptorState state = worker.statesEachIteration.get(stateIteration);
-                    int inVehicleTravelTime = state.inVehicleTravelTime[stop] / 60;
->>>>>>> 4fb47364
+
                     out.writeInt(inVehicleTravelTime - previousInVehicleTravelTime);
                     previousInVehicleTravelTime = inVehicleTravelTime;
 
