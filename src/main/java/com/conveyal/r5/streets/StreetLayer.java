--- conflicted
+++ resolved
@@ -252,7 +252,6 @@
         osm = null;
     }
 
-<<<<<<< HEAD
     public void openOSM(File file) {
         osm = new OSM(file.getPath());
         LOG.info("Read OSM");
@@ -305,7 +304,8 @@
             name = way.getTag("name");
         }
         return name;
-=======
+    }
+
     /** Connect areal park and rides to the graph */
     private void buildParkAndRideAreas(List<Way> parkAndRideWays) {
         VertexStore.Vertex v = this.vertexStore.getCursor();
@@ -378,7 +378,7 @@
             v.setFlag(VertexStore.VertexFlag.PARK_AND_RIDE);
 
             int target = getOrCreateVertexNear(node.getLat(), node.getLon(), 500);
-            EdgeStore.Edge created = edgeStore.addStreetPair(vidx, target, 1);
+            EdgeStore.Edge created = edgeStore.addStreetPair(vidx, target, 1, -1);
 
             // allow link edges to be traversed by all, access is controlled by connected edges
             created.setFlag(EdgeStore.EdgeFlag.ALLOWS_BIKE);
@@ -401,7 +401,7 @@
     private void connectParkAndRide (int centerVertex, Coordinate coord, EdgeStore.Edge edge) {
         Split split = Split.findOnEdge(coord.y, coord.x, edge);
         int targetVertex = splitEdge(split);
-        EdgeStore.Edge created = edgeStore.addStreetPair(centerVertex, targetVertex, 1); // basically free to enter/leave P&R for now.
+        EdgeStore.Edge created = edgeStore.addStreetPair(centerVertex, targetVertex, 1, -1); // basically free to enter/leave P&R for now.
         // allow link edges to be traversed by all, access is controlled by connected edges
         created.setFlag(EdgeStore.EdgeFlag.ALLOWS_BIKE);
         created.setFlag(EdgeStore.EdgeFlag.ALLOWS_CAR);
@@ -416,7 +416,6 @@
         created.setFlag(EdgeStore.EdgeFlag.ALLOWS_PEDESTRIAN);
         created.setFlag(EdgeStore.EdgeFlag.ALLOWS_WHEELCHAIR);
         created.setFlag(EdgeStore.EdgeFlag.LINK);
->>>>>>> 560313b4
     }
 
     /**
