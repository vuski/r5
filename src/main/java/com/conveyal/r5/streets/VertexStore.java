package com.conveyal.r5.streets;

import gnu.trove.list.TIntList;
import gnu.trove.list.array.TIntArrayList;

import java.io.Serializable;
import java.util.ArrayList;
import java.util.EnumSet;
import java.util.List;

/**
 *
 */
public class VertexStore implements Serializable {

    // TODO direct mm_per_fixed_degree conversion, work entirely in mm and fixed degrees.

    public int nVertices = 0;
    public static final double FIXED_FACTOR = 1e7; // we could just reuse the constant from osm-lib Node.
    public TIntList fixedLats;
    public TIntList fixedLons;
    public List<EnumSet<VertexFlag>> vertexFlags;

    public VertexStore (int initialSize) {
        fixedLats = new TIntArrayList(initialSize);
        fixedLons = new TIntArrayList(initialSize);
        vertexFlags = new ArrayList<>(initialSize);
    }

    /**
     * Add a vertex, specifying its coordinates in double-precision floating point degrees.
     * @return the index of the new vertex.
     */
    public int addVertex (double lat, double lon) {
        return addVertexFixed(floatingDegreesToFixed(lat), floatingDegreesToFixed(lon));
    }

    /**
     * Add a vertex, specifying its coordinates in fixed-point lat and lon.
     * @return the index of the new vertex.
     */
    public int addVertexFixed (int fixedLat, int fixedLon) {
        int vertexIndex = nVertices++;
        fixedLats.add(fixedLat);
        fixedLons.add(fixedLon);
        vertexFlags.add(EnumSet.noneOf(VertexFlag.class));
        return vertexIndex;
    }

    public class Vertex {

        public int index;

        /** Must call advance() before use, e.g. while (vertex.advance()) {...} */
        public Vertex () {
            this (-1);
        }

        public Vertex (int index) {
            this.index = index;
        }

        /** @return whether this cursor is still within the list (there is a vertex to read). */
        public boolean advance () {
            index += 1;
            return index < nVertices;
        }

        public void seek (int index) {
            this.index = index;
        }

        public void setLat(double lat) {
            fixedLats.set(index, (int)(lat * FIXED_FACTOR));
        }

        public void setLon(double lon) {
            fixedLons.set(index, (int)(lon * FIXED_FACTOR));
        }

        public void setLatLon(double lat, double lon) {
            setLat(lat);
            setLon(lon);
        }

        public boolean getFlag (VertexFlag flag) {
            return vertexFlags.get(index).contains(flag);
        }

        public void setFlag (VertexFlag flag) {
            vertexFlags.get(index).add(flag);
        }

        public void clearFlag (VertexFlag flag) {
            vertexFlags.get(index).remove(flag);
        }

        public double getLat() {
            return fixedLats.get(index) / FIXED_FACTOR;
        }

        public double getLon() {
            return fixedLons.get(index) / FIXED_FACTOR;
        }

        public int getFixedLat() {
            return fixedLats.get(index);
        }

        public int getFixedLon() {
            return fixedLons.get(index);
        }

    }

    public Vertex getCursor() {
        return new Vertex();
    }

    public Vertex getCursor(int index) {
        return new Vertex(index);
    }

    public static int floatingDegreesToFixed(double degrees) {
        return (int)(degrees * FIXED_FACTOR);
    }

    public static double fixedDegreesToFloating(int fixed) {
        return fixed / FIXED_FACTOR;
    }

<<<<<<< HEAD
    //Used when converting fixed latitude and longitude to floating from Split
    //It is in double type even though it is fixed
    public static double fixedDegreesToFloating(double fixed) {
        return fixed / FIXED_FACTOR;
    }

=======
    public enum VertexFlag {
        /** this intersection has a traffic signal */
        TRAFFIC_SIGNAL
    }
>>>>>>> 9c6b3a2e
}<|MERGE_RESOLUTION|>--- conflicted
+++ resolved
@@ -129,17 +129,17 @@
         return fixed / FIXED_FACTOR;
     }
 
-<<<<<<< HEAD
+
     //Used when converting fixed latitude and longitude to floating from Split
     //It is in double type even though it is fixed
     public static double fixedDegreesToFloating(double fixed) {
         return fixed / FIXED_FACTOR;
     }
 
-=======
+
     public enum VertexFlag {
         /** this intersection has a traffic signal */
         TRAFFIC_SIGNAL
     }
->>>>>>> 9c6b3a2e
+
 }