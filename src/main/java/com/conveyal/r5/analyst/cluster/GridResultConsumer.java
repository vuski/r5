--- conflicted
+++ resolved
@@ -62,12 +62,7 @@
 
                             if (!assemblers.containsKey(jobId)) {
                                 // TODO is this the right thing to do?
-<<<<<<< HEAD
-                                // this is only an issue if multiple instances are using the same queue, which they shouldn't be
-                                LOG.warn("Received message for invalid job ID {}, discarding", jobId);
-=======
                                 LOG.warn("Received message for invalid job ID {}, silently discarding", jobId);
->>>>>>> a1c9c558
                                 return new DeleteMessageBatchRequestEntry(m.getMessageId(), m.getReceiptHandle());
                             }
 
