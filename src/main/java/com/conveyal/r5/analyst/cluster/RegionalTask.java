--- conflicted
+++ resolved
@@ -3,10 +3,6 @@
 import com.conveyal.r5.analyst.Grid;
 import com.conveyal.r5.analyst.GridCache;
 import com.conveyal.r5.analyst.PointSet;
-<<<<<<< HEAD
-import com.conveyal.r5.profile.PerTargetPropagater;
-=======
->>>>>>> af85bd67
 import com.conveyal.r5.transit.TransportNetwork;
 
 import java.util.ArrayList;
@@ -67,12 +63,6 @@
         List<Grid> gridList = new ArrayList<>();
         List<PointSet> pointSets = new ArrayList<>();
 
-<<<<<<< HEAD
-    /** Use a bootstrapping reducer for a regional analysis task */
-    @Override
-    public PerTargetPropagater.TravelTimeReducer getTravelTimeReducer(TransportNetwork network) {
-        return new BootstrappingTravelTimeReducer(this, gridData);
-=======
         if (makeStaticSite) {
             // In the special case where we're making a static site, a regional task is producing travel time grids.
             // This is unlike the usual case where regional tasks produce accessibility indicator values.
@@ -110,7 +100,6 @@
         }
         // Use the network point set as the base point set, so that the cached linkages are used
         return pointSets;
->>>>>>> af85bd67
     }
 
     public RegionalTask clone () {
